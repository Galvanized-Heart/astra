<<<<<<< HEAD
=======
# demo_dataloader.py

import os
>>>>>>> 8cf8d8f2
import pandas as pd
import torch
from torch.utils.data import DataLoader
from pathlib import Path

from astra.data_processing.manifests.manifest import create_manifests
from astra.data_processing.datasets import ProteinLigandDataset
from astra.data_processing.featurizers import ESMFeaturizer, MorganFeaturizer


def setup_dummy_data():
    """Creates dummy raw data files for demonstration purposes."""
    print("--- Step 1: Setting up dummy data files ---")
    
    # Create the directory for example data
    os.makedirs("data/example_data", exist_ok=True)
    
    # Training data with two valid pairs
    train_data = {
        "protein_sequence": ["MDSKGSSQKGSRLLLLLVVSNLLLCQGVVS", "MAGAASPCPLRLSLPLLLLLLLLLLGPGSG", "PEPTIDE"],
        "ligand_smiles": ["CCO", "CC(=O)O", "CNC"],
        "kcat": [1.0, 3.0, 5.0], "KM": [0.1, 0.3, 0.5], "Ki": [10.0, 30.0, 50.0]
    }
    pd.DataFrame(train_data).to_csv("data/example_data/train_raw.csv", index=False)

    # Validation data with one repeated pair, one new valid pair, and one invalid protein
    val_data = {
        "protein_sequence": ["MDSKGSSQKGSRLLLLLVVSNLLLCQGVVS", "ANOTHERPEPTIDE", "INVALIDPROTEINXXX"],
        "ligand_smiles": ["CCO", "CN", "CCC"],
        "kcat": [1.0, 4.0, 6.0], "KM": [0.1, 0.4, 0.6], "Ki": [10.0, 40.0, 60.0]
    }
    pd.DataFrame(val_data).to_csv("data/example_data/val_raw.csv", index=False)
    print("Dummy files 'data/example_data/train_raw.csv' and 'data/example_data/val_raw.csv' created.")


def main():
    """Main function to run the full demonstration."""
    
    # Create dummy csvs for demo
    setup_dummy_data()

    # IMPORTANT: These keys must be "train", "valid", and/or "test" to use AstraDataModule
    predefined_splits = {"train": "./data/example_data/train_raw.csv", "valid": "./data/example_data/val_raw.csv"}

    # Output directory for storing and verifying embeddings 
    # TODO: Discuss as a group which dir to store on Balam to avoid having multiple embedding copies
    output_dir = Path("./data/example_data/manifest")

    # Setup device
    device = torch.device("cuda" if torch.cuda.is_available() else "cpu")
    print(f"Running on device: {device}.")

    # Setup batch size
    batch_size = 32
    print(f"Using batch_size = {batch_size} to precompute features.")

    # Instatiate feturizers
    protein_featurizer = ESMFeaturizer(model_name="facebook/esm2_t6_8M_UR50D", device=device)
    ligand_featurizer = MorganFeaturizer(radius=2, fp_size=2048)

    # Create dict (i.e. manifest_files) with paths to precomputed protein and ligand embeddings, and target values
    manifest_files = create_manifests(split_files=predefined_splits, output_dir=output_dir, protein_featurizer=protein_featurizer, ligand_featurizer=ligand_featurizer, batch_size=batch_size)

    # Create dataset from manifest CSV path
    train_path = manifest_files['train']
    train_dataset = ProteinLigandDataset(train_path)
    print(f"Successfully created a dataset with {len(train_dataset)} samples.")
    
    # Create dataloader from dataset
    train_dataloader = DataLoader(train_dataset, batch_size=2, shuffle=True, num_workers=0)
    first_batch = next(iter(train_dataloader)) # first_batch is a dict

    # Seperate batches by key
    x_prot = first_batch['protein_embedding']
    x_lig = first_batch['ligand_embedding']
    y = first_batch['targets']

    print(f"Protein Features:\n{x_prot.shape}")
    print(f"Ligand Features:\n{x_lig.shape}")
    print(f"Targets:\n{y.shape}")
    
    # y_hat = model(x_prot, x_lig)
    # loss = loss_func(y, y_hat)


if __name__ == '__main__':
    main()<|MERGE_RESOLUTION|>--- conflicted
+++ resolved
@@ -1,9 +1,4 @@
-<<<<<<< HEAD
-=======
-# demo_dataloader.py
-
 import os
->>>>>>> 8cf8d8f2
 import pandas as pd
 import torch
 from torch.utils.data import DataLoader
